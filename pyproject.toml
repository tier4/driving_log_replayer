[tool.poetry]
name = "driving_log_replayer_cli"
<<<<<<< HEAD
version = "1.3.15"
=======
version = "1.4.0"
>>>>>>> 8c30dfe4
description = "command line tool for driving_log_replayer"
authors = [
  "Hayato Mizushima <hayato.mizushima@tier4.jp>",
  "Keisuke Shima <keisuke.shima@tier4.jp>",
]
license = "Apache-2.0"
packages = [
  { include = "driving_log_replayer_cli"},
  { include = "driving_log_replayer_analyzer", from="driving_log_replayer_analyzer"},
]
include = [
  "driving_log_replayer_cli",
  "driving_log_replayer_analyzer",
]

[tool.poetry.scripts]
driving_log_replayer = "driving_log_replayer_cli:main"
driving_log_replayer_analyzer = "driving_log_replayer_analyzer:main"

[tool.poetry.dependencies]
python = "^3.8"
termcolor = "^1.1.0"
natsort = "^7.1.1"
PyYAML = "^5.4.1"
toml = "^0.10.2"
click = "^8.0.3"
pandas = "^1.5.2"
plotly = "^5.11.0"
kaleido = "0.2.1"
simplejson = "^3.18.3"

[tool.poetry.dev-dependencies]
black = "^22.3.0"
flake8 = "^4.0.1"
pep8-naming = "^0.12.1"
isort = "^5.10.1"

[build-system]
requires = ["poetry-core>=1.0.0"]
build-backend = "poetry.core.masonry.api"

[tool.black]
line_length = 100<|MERGE_RESOLUTION|>--- conflicted
+++ resolved
@@ -1,10 +1,6 @@
 [tool.poetry]
 name = "driving_log_replayer_cli"
-<<<<<<< HEAD
-version = "1.3.15"
-=======
 version = "1.4.0"
->>>>>>> 8c30dfe4
 description = "command line tool for driving_log_replayer"
 authors = [
   "Hayato Mizushima <hayato.mizushima@tier4.jp>",
