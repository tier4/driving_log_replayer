--- conflicted
+++ resolved
@@ -47,14 +47,6 @@
 
 class TrafficLightEvaluator(DLREvaluator):
     def __init__(self, name: str) -> None:
-<<<<<<< HEAD
-        super().__init__(name)
-        self.check_scenario()
-        self.use_t4_dataset()
-        self.use_map_interface()
-
-        self.__result = TrafficLightResult(self._condition)
-=======
         super().__init__(name, TrafficLightScenario, TrafficLightResult)
         self._scenario: TrafficLightScenario
         self.__p_cfg = self._scenario.Evaluation.PerceptionEvaluationConfig
@@ -70,7 +62,6 @@
         self.__camera_type = self.__p_cfg["camera_type"]
         if not self.check_evaluation_task():
             rclpy.shutdown()
->>>>>>> aa6216c0
 
         evaluation_config: PerceptionEvaluationConfig = PerceptionEvaluationConfig(
             dataset_paths=self._t4_dataset_paths,
@@ -143,14 +134,9 @@
         if conf_mat_df is not None:
             conf_mat_dict = conf_mat_df.to_dict()
         final_metrics = {"Score": score_dict, "ConfusionMatrix": conf_mat_dict}
-<<<<<<< HEAD
-        self.__result.set_final_metrics(final_metrics)
+        self._result.set_final_metrics(final_metrics)
         self.fail_result_holder.save()
-        self._result_writer.write_result(self.__result)
-=======
-        self._result.set_final_metrics(final_metrics)
         self._result_writer.write_result(self._result)
->>>>>>> aa6216c0
 
     def list_dynamic_object_2d_from_ros_msg(
         self,
@@ -202,7 +188,6 @@
                 distance_to_each_traffic_light,
                 distance_to_traffic_light,
             )
-<<<<<<< HEAD
             logging.info(
                 f"GT: {obj.uuid}, {obj.semantic_label.name}, dist={distance_to_traffic_light:.2f}",  # noqa
             )
@@ -245,21 +230,13 @@
         logging.info(
             f"TP: {len(frame_result.pass_fail_result.tp_object_results)}, FP: {len(frame_result.pass_fail_result.fp_object_results)}, FN: {len(frame_result.pass_fail_result.fn_objects)}",  # noqa
         )
-        self.__result.set_frame(
+        self._result.set_frame(
             frame_result,
             self.__skip_counter,
             DLREvaluator.transform_stamped_with_euler_angle(map_to_baselink),
         )
         self.fail_result_holder.add_frame(frame_result)
-        self._result_writer.write_result(self.__result)
-=======
-            self._result.set_frame(
-                frame_result,
-                self.__skip_counter,
-                DLREvaluator.transform_stamped_with_euler_angle(map_to_baselink),
-            )
-            self._result_writer.write_result(self._result)
->>>>>>> aa6216c0
+        self._result_writer.write_result(self._result)
 
     def get_final_result(self) -> MetricsScore:
         final_metric_score = self.__evaluator.get_scene_result()
