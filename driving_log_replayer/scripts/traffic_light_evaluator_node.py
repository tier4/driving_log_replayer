#!/usr/bin/env python3

# Copyright (c) 2023 TIER IV.inc
#
# Licensed under the Apache License, Version 2.0 (the "License");
# you may not use this file except in compliance with the License.
# You may obtain a copy of the License at
#
#     http://www.apache.org/licenses/LICENSE-2.0
#
# Unless required by applicable law or agreed to in writing, software
# distributed under the License is distributed on an "AS IS" BASIS,
# WITHOUT WARRANTIES OR CONDITIONS OF ANY KIND, either express or implied.
# See the License for the specific language governing permissions and
# limitations under the License.

import logging
from os.path import expandvars
from pathlib import Path
from typing import TYPE_CHECKING

from autoware_perception_msgs.msg import TrafficSignal
from autoware_perception_msgs.msg import TrafficSignalArray
import lanelet2  # noqa
from lanelet2_extension_python.utility.query import getLaneletsWithinRange
from perception_eval.common.object2d import DynamicObject2D
from perception_eval.common.schema import FrameID
from perception_eval.config import PerceptionEvaluationConfig
from perception_eval.evaluation.metrics import MetricsScore
from perception_eval.evaluation.result.perception_frame_config import CriticalObjectFilterConfig
from perception_eval.evaluation.result.perception_frame_config import PerceptionPassFailConfig
from perception_eval.manager import PerceptionEvaluationManager
from perception_eval.tool import PerceptionAnalyzer2D
from perception_eval.util.logger_config import configure_logger
import rclpy

from driving_log_replayer.evaluator import DLREvaluator
from driving_log_replayer.evaluator import evaluator_main
from driving_log_replayer.lanelet2_util import traffic_light_from_file
import driving_log_replayer.perception_eval_conversions as eval_conversions
from driving_log_replayer.traffic_light import FailResultHolder
from driving_log_replayer.traffic_light import TrafficLightResult
from driving_log_replayer.traffic_light import TrafficLightScenario

if TYPE_CHECKING:
    from perception_eval.evaluation import PerceptionFrameResult


class TrafficLightEvaluator(DLREvaluator):
    def __init__(self, name: str) -> None:
        super().__init__(name, TrafficLightScenario, TrafficLightResult)
        self._scenario: TrafficLightScenario
        self._result: TrafficLightResult

<<<<<<< HEAD
        self.declare_parameter("map_path", "")
        map_path = Path(
            expandvars(
                self.get_parameter("map_path").get_parameter_value().string_value,
            ),
            "lanelet2_map.osm",
        )
        self.__traffic_light_lanelet = traffic_light_from_file(map_path)
        self.fail_result_holder = FailResultHolder(self._perception_eval_log_path)

        self._scenario: TrafficLightScenario
=======
>>>>>>> 01af1278
        self.__p_cfg = self._scenario.Evaluation.PerceptionEvaluationConfig
        self.__c_cfg = self._scenario.Evaluation.CriticalObjectFilterConfig
        self.__f_cfg = self._scenario.Evaluation.PerceptionPassFailConfig
        self.__evaluation_task = self.__p_cfg["evaluation_config_dict"]["evaluation_task"]
        self.__p_cfg["evaluation_config_dict"][
            "label_prefix"
        ] = "traffic_light"  # Add a fixed value setting
        self.__p_cfg["evaluation_config_dict"][
            "count_label_number"
        ] = True  # Add a fixed value setting
        self.__camera_type = self.__p_cfg["camera_type"]
        if not self.check_evaluation_task():
            rclpy.shutdown()

        evaluation_config: PerceptionEvaluationConfig = PerceptionEvaluationConfig(
            dataset_paths=self._t4_dataset_paths,
            frame_id=self.__camera_type,
            result_root_directory=Path(
                self._perception_eval_log_path,
                "result",
                "{TIME}",
            ).as_posix(),
            evaluation_config_dict=self.__p_cfg["evaluation_config_dict"],
            load_raw_data=False,
        )
        _ = configure_logger(
            log_file_directory=evaluation_config.log_directory,
            console_log_level=logging.INFO,
            file_log_level=logging.INFO,
        )
        # どれを注目物体とするかのparam
        self.__critical_object_filter_config: CriticalObjectFilterConfig = (
            CriticalObjectFilterConfig(
                evaluator_config=evaluation_config,
                target_labels=self.__c_cfg["target_labels"],
            )
        )
        # Pass fail を決めるパラメータ
        self.__frame_pass_fail_config: PerceptionPassFailConfig = PerceptionPassFailConfig(
            evaluator_config=evaluation_config,
            target_labels=self.__f_cfg["target_labels"],
        )
        self.__evaluator = PerceptionEvaluationManager(evaluation_config=evaluation_config)
        self.__sub_traffic_signals = self.create_subscription(
            TrafficSignalArray,
            "/perception/traffic_light_recognition/internal/traffic_signals",  # あとで戻す
            self.traffic_signals_cb,
            1,
        )
        self.__skip_counter = 0

    def check_evaluation_task(self) -> bool:
        if self.__evaluation_task != "classification2d":
            self.get_logger().error(f"Unexpected evaluation task: {self.__evaluation_task}")
            return False
        return True

    def timer_cb(self) -> None:
        super().timer_cb(register_shutdown_func=self.write_metrics)

    def write_metrics(self) -> None:
        self.save_pkl(self.__evaluator.frame_results)
        self.get_final_result()
        score_dict = {}
        conf_mat_dict = {}
        analyzer = PerceptionAnalyzer2D(self.__evaluator.evaluator_config)
        analyzer.add(self.__evaluator.frame_results)
        score_df, conf_mat_df = analyzer.analyze()
        if score_df is not None:
            score_dict = score_df.to_dict()
        if conf_mat_df is not None:
            conf_mat_dict = conf_mat_df.to_dict()
        final_metrics = {"Score": score_dict, "ConfusionMatrix": conf_mat_dict}
        self._result.set_final_metrics(final_metrics)
        self.fail_result_holder.save()
        self._result_writer.write_result(self._result)

    def list_dynamic_object_2d_from_ros_msg(
        self,
        unix_time: int,
        signals: list[TrafficSignal],
    ) -> list[DynamicObject2D]:
        estimated_objects: list[DynamicObject2D] = []
        for signal in signals:
            label = self.__evaluator.evaluator_config.label_converter.convert_label(
                DLREvaluator.get_traffic_light_label_str(signal.elements),
            )
            confidence: float = max(signal.elements, key=lambda x: x.confidence)

            estimated_object = DynamicObject2D(
                unix_time=unix_time,
                frame_id=FrameID.TRAFFIC_LIGHT,
                semantic_score=confidence,
                semantic_label=label,
                roi=None,
                uuid=str(signal.traffic_signal_id),
            )
            estimated_objects.append(estimated_object)
        return estimated_objects

    def traffic_signals_cb(self, msg: TrafficSignalArray) -> None:
        map_to_baselink = self.lookup_transform(msg.stamp)
        unix_time: int = eval_conversions.unix_time_from_ros_timestamp(msg.stamp)
        ground_truth_now_frame = self.__evaluator.get_ground_truth_now_frame(unix_time)
        if ground_truth_now_frame is None:
            self.__skip_counter += 1
            return

        # extract all traffic lights closer than 202[m]
        # TODO: avoid using magic number
        max_distance_threshold = 202.0  # [m]
        filtered_gt_objects = []
        valid_gt_distances = []

        ground_truth_objects = ground_truth_now_frame.objects
        ground_truth_distances = []
        for obj in ground_truth_objects:
            ego_position = map_to_baselink.transform.translation
            distance_to_gt = self.__traffic_light_obj.get_distance_to_traffic_light_group(
                obj.uuid,
                [ego_position.x, ego_position.y, ego_position.z],
            )
            ground_truth_distances.append(distance_to_gt)
            if distance_to_gt is not None and distance_to_gt < max_distance_threshold:
                filtered_gt_objects.append(obj)
                valid_gt_distances.append(distance_to_gt)

        estimated_objects = self.list_dynamic_object_2d_from_ros_msg(unix_time, msg.signals)
        filtered_est_objects = []
        valid_est_distances = []

        estimation_distances = []
        for obj in estimated_objects:
            ego_position = map_to_baselink.transform.translation
            distance_to_est = self.__traffic_light_obj.get_distance_to_traffic_light_group(
                obj.uuid,
                [ego_position.x, ego_position.y, ego_position.z],
            )
            estimation_distances.append(distance_to_est)
            if distance_to_est is not None and distance_to_est < max_distance_threshold:
                filtered_est_objects.append(obj)
                valid_est_distances.append(distance_to_est)

        if len(filtered_gt_objects) == 0 and len(filtered_est_objects) == 0:
            self.__skip_counter += 1
            return
        logging.info(
            "[Before] "  # noqa
            f"GTs: {[(obj.uuid, f'{dist:.3f} [m]') for obj, dist in zip(ground_truth_objects, ground_truth_distances, strict=True)]}, "
            f"ESTs: {[(obj.uuid, f'{dist:.3f} [m]') for obj, dist in zip(estimated_objects, estimation_distances, strict=True)]}, ",
        )
        ground_truth_now_frame.objects = filtered_gt_objects
        ros_critical_ground_truth_objects = filtered_gt_objects
        logging.info(
            f"[After] "  # noqa
            f"GTs: {[(obj.uuid, f'{dist:.3f} [m]') for obj, dist in zip(filtered_gt_objects, valid_gt_distances, strict=True)]}, "
            f"ESTs: {[(obj.uuid, f'{dist:.3f} [m]', f'{obj.semantic_score.confidence:.3f}') for obj, dist in zip(filtered_est_objects, valid_est_distances, strict=True)]}, ",
        )
        frame_result: PerceptionFrameResult = self.__evaluator.add_frame_result(
            unix_time=unix_time,
            ground_truth_now_frame=ground_truth_now_frame,
            estimated_objects=filtered_est_objects,
            ros_critical_ground_truth_objects=ros_critical_ground_truth_objects,
            critical_object_filter_config=self.__critical_object_filter_config,
            frame_pass_fail_config=self.__frame_pass_fail_config,
        )
        logging.info(
            f"TP: {len(frame_result.pass_fail_result.tp_object_results)}, "  # noqa
            f"FP: {len(frame_result.pass_fail_result.fp_object_results)}, "
            f"FN: {len(frame_result.pass_fail_result.fn_objects)}",
        )
        self._result.set_frame(
            frame_result,
            self.__skip_counter,
            DLREvaluator.transform_stamped_with_euler_angle(map_to_baselink),
        )
        self.fail_result_holder.add_frame(frame_result)
        self._result_writer.write_result(self._result)

    def get_final_result(self) -> MetricsScore:
        final_metric_score = self.__evaluator.get_scene_result()

        # final result
        logging.info("final metrics result %s", final_metric_score)
        return final_metric_score


@evaluator_main
def main() -> DLREvaluator:
    return TrafficLightEvaluator("traffic_light_evaluator")


if __name__ == "__main__":
    main()<|MERGE_RESOLUTION|>--- conflicted
+++ resolved
@@ -52,7 +52,6 @@
         self._scenario: TrafficLightScenario
         self._result: TrafficLightResult
 
-<<<<<<< HEAD
         self.declare_parameter("map_path", "")
         map_path = Path(
             expandvars(
@@ -63,9 +62,6 @@
         self.__traffic_light_lanelet = traffic_light_from_file(map_path)
         self.fail_result_holder = FailResultHolder(self._perception_eval_log_path)
 
-        self._scenario: TrafficLightScenario
-=======
->>>>>>> 01af1278
         self.__p_cfg = self._scenario.Evaluation.PerceptionEvaluationConfig
         self.__c_cfg = self._scenario.Evaluation.CriticalObjectFilterConfig
         self.__f_cfg = self._scenario.Evaluation.PerceptionPassFailConfig
