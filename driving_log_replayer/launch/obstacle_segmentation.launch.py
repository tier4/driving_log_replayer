# Copyright (c) 2021 TierIV.inc
#
# Licensed under the Apache License, Version 2.0 (the "License");
# you may not use this file except in compliance with the License.
# You may obtain a copy of the License at
#
#     http://www.apache.org/licenses/LICENSE-2.0
#
# Unless required by applicable law or agreed to in writing, software
# distributed under the License is distributed on an "AS IS" BASIS,
# WITHOUT WARRANTIES OR CONDITIONS OF ANY KIND, either express or implied.
# See the License for the specific language governing permissions and
# limitations under the License.

import driving_log_replayer.launch_common
from driving_log_replayer.shutdown_once import ShutdownOnce
import launch
from launch.substitutions import LaunchConfiguration
from launch_ros.actions import Node


def generate_launch_description():
    launch_arguments = driving_log_replayer.launch_common.get_driving_log_replayer_common_argument()
    autoware_launch = driving_log_replayer.launch_common.get_autoware_launch(
        planning="true", localization="false", control="true", scenario_simulation="true"
    )
    rviz_node = driving_log_replayer.launch_common.get_rviz("obstacle_segmentation.rviz")
    evaluator_node = driving_log_replayer.launch_common.get_evaluator_node(
        "obstacle_segmentation",
        addition_parameter={"vehicle_model": LaunchConfiguration("vehicle_model")},
    )
    evaluator_sub_node = Node(
        package="driving_log_replayer",
        namespace="/driving_log_replayer",
        executable="obstacle_segmentation_evaluator_node",
        output="screen",
        name="obstacle_segmentation_sub",
        parameters=[{"use_sim_time": True, "scenario_path": LaunchConfiguration("scenario_path")}],
<<<<<<< HEAD
        on_exit=launch.actions.Shutdown(),
=======
        on_exit=ShutdownOnce(),
>>>>>>> 67b56320
    )
    player = driving_log_replayer.launch_common.get_player(
        additional_argument=[
            "--remap",
            "/sensing/lidar/concatenated/pointcloud:=/driving_log_replayer/unused_concatenated_pointcloud",
        ]
    )

    recorder = driving_log_replayer.launch_common.get_recorder(
        "obstacle_segmentation.qos.yaml",
        [
            "/clock",
            "/tf",
            "/perception/obstacle_segmentation/pointcloud",
            "/planning/scenario_planning/status/stop_reasons",
            "/planning/scenario_planning/trajectory",
            "/driving_log_replayer/marker/detection",
            "/driving_log_replayer/marker/non_detection",
            "/driving_log_replayer/pcd/detection",
            "/driving_log_replayer/pcd/non_detection",
            "/driving_log_replayer/obstacle_segmentation/input",
            "/driving_log_replayer/graph/topic_rate",
            "/driving_log_replayer/graph/detection",
            "/driving_log_replayer/graph/non_detection",
        ],
    )

    return launch.LaunchDescription(
        launch_arguments
        + [rviz_node, autoware_launch, evaluator_node, evaluator_sub_node, player, recorder]
    )<|MERGE_RESOLUTION|>--- conflicted
+++ resolved
@@ -36,11 +36,7 @@
         output="screen",
         name="obstacle_segmentation_sub",
         parameters=[{"use_sim_time": True, "scenario_path": LaunchConfiguration("scenario_path")}],
-<<<<<<< HEAD
-        on_exit=launch.actions.Shutdown(),
-=======
         on_exit=ShutdownOnce(),
->>>>>>> 67b56320
     )
     player = driving_log_replayer.launch_common.get_player(
         additional_argument=[
