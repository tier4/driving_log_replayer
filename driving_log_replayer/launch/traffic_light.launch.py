# Copyright (c) 2023 TIER IV.inc
#
# Licensed under the Apache License, Version 2.0 (the "License");
# you may not use this file except in compliance with the License.
# You may obtain a copy of the License at
#
#     http://www.apache.org/licenses/LICENSE-2.0
#
# Unless required by applicable law or agreed to in writing, software
# distributed under the License is distributed on an "AS IS" BASIS,
# WITHOUT WARRANTIES OR CONDITIONS OF ANY KIND, either express or implied.
# See the License for the specific language governing permissions and
# limitations under the License.

import launch
from launch.actions import DeclareLaunchArgument
from launch.conditions import IfCondition
from launch.conditions import UnlessCondition
from launch.substitutions import LaunchConfiguration

import driving_log_replayer.launch_common

RECORD_TOPIC_REGEX = """^/clock$\
|^/tf$\
|^/sensing/lidar/concatenated/pointcloud$\
|^/perception/object_recognition/detection/objects$\
|^/perception/object_recognition/tracking/objects$\
|^/perception/object_recognition/objects$\
|^/sensing/camera/.*"\
|^/driving_log_replayer/.*\
"""


def generate_launch_description() -> launch.LaunchDescription:
    launch_arguments = driving_log_replayer.launch_common.get_driving_log_replayer_common_argument()
    launch_arguments.append(DeclareLaunchArgument("sensing", default_value="false"))
    autoware_launch = driving_log_replayer.launch_common.get_autoware_launch(
        sensing=LaunchConfiguration("sensing"),
        localization="false",
    )
    rviz_node = driving_log_replayer.launch_common.get_rviz("perception.rviz")
    evaluator_node = driving_log_replayer.launch_common.get_evaluator_node(
        "traffic_light",
        addition_parameter={"map_path": LaunchConfiguration("map_path")},
    )

    player_normal = driving_log_replayer.launch_common.get_player(
        condition=UnlessCondition(LaunchConfiguration("sensing")),
    )

    player_remap = driving_log_replayer.launch_common.get_player(
        additional_argument=[
            "--remap",
            "/sensing/lidar/concatenated/pointcloud:=/driving_log_replayer/concatenated/pointcloud",
        ],
        condition=IfCondition(LaunchConfiguration("sensing")),
    )

    recorder, recorder_override = driving_log_replayer.launch_common.get_regex_recorders(
        "perception.qos.yaml",
<<<<<<< HEAD
        "^/clock$|^/tf$|/sensing/lidar/concatenated/pointcloud$|^/perception/(.*)/traffic_signals$|^/perception/(.*)/detection/rois$|^/perception/(.*)/detection/rough/rois$|^/perception/(.*)/detection/expect/rois$|^/driving_log_replayer/.*|^/sensing/camera/.*",
=======
        RECORD_TOPIC_REGEX,
>>>>>>> 9a6b2711
    )

    return launch.LaunchDescription(
        [
            *launch_arguments,
            rviz_node,
            autoware_launch,
            evaluator_node,
            player_normal,
            player_remap,
            recorder,
            recorder_override,
        ],
    )<|MERGE_RESOLUTION|>--- conflicted
+++ resolved
@@ -58,11 +58,7 @@
 
     recorder, recorder_override = driving_log_replayer.launch_common.get_regex_recorders(
         "perception.qos.yaml",
-<<<<<<< HEAD
-        "^/clock$|^/tf$|/sensing/lidar/concatenated/pointcloud$|^/perception/(.*)/traffic_signals$|^/perception/(.*)/detection/rois$|^/perception/(.*)/detection/rough/rois$|^/perception/(.*)/detection/expect/rois$|^/driving_log_replayer/.*|^/sensing/camera/.*",
-=======
         RECORD_TOPIC_REGEX,
->>>>>>> 9a6b2711
     )
 
     return launch.LaunchDescription(
