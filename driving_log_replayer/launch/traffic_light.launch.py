--- conflicted
+++ resolved
@@ -38,16 +38,11 @@
         sensing=LaunchConfiguration("sensing"),
         localization="false",
     )
-<<<<<<< HEAD
-    rviz_node = driving_log_replayer.launch_common.get_rviz("perception.rviz")
-    evaluator_node = driving_log_replayer.launch_common.get_evaluator_node(
+    rviz_node = cmn.launch_common.get_rviz("perception.rviz")
+    evaluator_node = cmn.launch_common.get_evaluator_node(
         "traffic_light",
         addition_parameter={"map_path": LaunchConfiguration("map_path")},
     )
-=======
-    rviz_node = cmn.get_rviz("perception.rviz")
-    evaluator_node = cmn.get_evaluator_node("traffic_light")
->>>>>>> 98987b51
 
     player_normal = cmn.get_player(
         condition=UnlessCondition(LaunchConfiguration("sensing")),
