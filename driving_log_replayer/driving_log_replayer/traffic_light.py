# Copyright (c) 2023 TIER IV.inc
#
# Licensed under the Apache License, Version 2.0 (the "License");
# you may not use this file except in compliance with the License.
# You may obtain a copy of the License at
#
#     http://www.apache.org/licenses/LICENSE-2.0
#
# Unless required by applicable law or agreed to in writing, software
# distributed under the License is distributed on an "AS IS" BASIS,
# WITHOUT WARRANTIES OR CONDITIONS OF ANY KIND, either express or implied.
# See the License for the specific language governing permissions and
# limitations under the License.

from dataclasses import dataclass
import logging
from pathlib import Path

from perception_eval.evaluation import PerceptionFrameResult
<<<<<<< HEAD
import simplejson as json
=======
from pydantic import BaseModel
from typing_extensions import Literal
>>>>>>> aa6216c0

from driving_log_replayer.criteria import PerceptionCriteria
from driving_log_replayer.result import EvaluationItem
from driving_log_replayer.result import ResultBase
from driving_log_replayer.scenario import number
from driving_log_replayer.scenario import Scenario


class Conditions(BaseModel):
    PassRate: number
    CriteriaMethod: Literal["num_tp", "metrics_score"]
    CriteriaLevel: Literal["perfect", "hard", "normal", "easy"] | list[number]


class Evaluation(BaseModel):
    UseCaseName: Literal["traffic_light"]
    UseCaseFormatVersion: Literal["0.3.0"]
    Datasets: list[dict]
    Conditions: Conditions
    PerceptionEvaluationConfig: dict
    CriticalObjectFilterConfig: dict
    PerceptionPassFailConfig: dict


class TrafficLightScenario(Scenario):
    Evaluation: Evaluation


class FailResultHolder:
    def __init__(self, save_dir: str) -> None:
        self.save_path: str = Path(save_dir, "fail_info.json")
        self.buffer = []

    def add_frame(self, frame_result: PerceptionFrameResult) -> None:
        if frame_result.pass_fail_result.get_fail_object_num() <= 0:
            return
        info = {"fp": [], "fn": []}
        info["timestamp"] = frame_result.frame_ground_truth.unix_time
        for fp_result in frame_result.pass_fail_result.fp_object_results:
            est_label = fp_result.estimated_object.semantic_label.label.value
            gt_label = (
                fp_result.ground_truth_object.semantic_label.label.value
                if fp_result.ground_truth_object is not None
                else None
            )
            info["fp"].append({"est": est_label, "gt": gt_label})
        for fn_object in frame_result.pass_fail_result.fn_objects:
            info["fn"].append({"est": None, "gt": fn_object.semantic_label.label.value})

        info_str = f"Fail timestamp: {info}"
        logging.info(info_str)
        self.buffer.append(info)

    def save(self) -> None:
        with self.save_path.open("w") as f:
            json.dump(self.buffer, f, ensure_ascii=False, indent=4)


@dataclass
class Perception(EvaluationItem):
    name: str = "Traffic Light Perception"

    def __post_init__(self) -> None:
        self.condition: Conditions
        self.criteria: PerceptionCriteria = PerceptionCriteria(
            method=self.condition.CriteriaMethod,
            level=self.condition.CriteriaLevel,
        )

    def set_frame(self, frame: PerceptionFrameResult, skip: int, map_to_baselink: dict) -> dict:
        self.total += 1
        frame_success = "Fail"
        result = self.criteria.get_result(frame)

        if result.is_success():
            self.passed += 1
            frame_success = "Success"

        self.success = self.rate() >= self.condition.PassRate
        self.summary = f"{self.name} ({self.success_str()}): {self.passed} / {self.total} -> {self.rate():.2f}%"

        return {
            "Ego": {"TransformStamped": map_to_baselink},
            "FrameName": frame.frame_name,
            "FrameSkip": skip,
            "PassFail": {
                "Result": {"Total": self.success_str(), "Frame": frame_success},
                "Info": {
                    "TP": len(frame.pass_fail_result.tp_object_results),
                    "FP": len(frame.pass_fail_result.fp_object_results),
                    "FN": len(frame.pass_fail_result.fn_objects),
                },
            },
        }


class TrafficLightResult(ResultBase):
    def __init__(self, condition: Conditions) -> None:
        super().__init__()
        self.__perception = Perception(condition=condition)

    def update(self) -> None:
        summary_str = f"{self.__perception.summary}"
        if self.__perception.success:
            self._success = True
            self._summary = f"Passed: {summary_str}"
        else:
            self._success = False
            self._summary = f"Failed: {summary_str}"

    def set_frame(
        self,
        frame: PerceptionFrameResult,
        skip: int,
        map_to_baselink: dict,
    ) -> None:
        self._frame = self.__perception.set_frame(frame, skip, map_to_baselink)
        self.update()

    def set_final_metrics(self, final_metrics: dict) -> None:
        self._frame = {"FinalScore": final_metrics}<|MERGE_RESOLUTION|>--- conflicted
+++ resolved
@@ -17,12 +17,9 @@
 from pathlib import Path
 
 from perception_eval.evaluation import PerceptionFrameResult
-<<<<<<< HEAD
+from pydantic import BaseModel
 import simplejson as json
-=======
-from pydantic import BaseModel
 from typing_extensions import Literal
->>>>>>> aa6216c0
 
 from driving_log_replayer.criteria import PerceptionCriteria
 from driving_log_replayer.result import EvaluationItem
