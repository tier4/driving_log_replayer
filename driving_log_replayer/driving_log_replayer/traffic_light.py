# Copyright (c) 2023 TIER IV.inc
#
# Licensed under the Apache License, Version 2.0 (the "License");
# you may not use this file except in compliance with the License.
# You may obtain a copy of the License at
#
#     http://www.apache.org/licenses/LICENSE-2.0
#
# Unless required by applicable law or agreed to in writing, software
# distributed under the License is distributed on an "AS IS" BASIS,
# WITHOUT WARRANTIES OR CONDITIONS OF ANY KIND, either express or implied.
# See the License for the specific language governing permissions and
# limitations under the License.

from dataclasses import dataclass
<<<<<<< HEAD
import logging
from pathlib import Path
from typing import ClassVar
=======
>>>>>>> 6939ff9b

from perception_eval.evaluation import PerceptionFrameResult
import simplejson as json

from driving_log_replayer.criteria import PerceptionCriteria
from driving_log_replayer.result import EvaluationItem
from driving_log_replayer.result import ResultBase


class FailResultHolder:
    def __init__(self, save_dir: str) -> None:
        self.save_path: str = Path(save_dir, "fail_info.json")
        self.buffer = []

    def add_frame(self, frame_result: PerceptionFrameResult) -> None:
        if frame_result.pass_fail_result.get_fail_object_num() <= 0:
            return
        info = {"fp": [], "fn": []}
        info["timestamp"] = frame_result.frame_ground_truth.unix_time
        for fp_result in frame_result.pass_fail_result.fp_object_results:
            est_label = fp_result.estimated_object.semantic_label.label.value
            gt_label = (
                fp_result.ground_truth_object.semantic_label.label.value
                if fp_result.ground_truth_object is not None
                else None
            )
            info["fp"].append({"est": est_label, "gt": gt_label})
        for fn_object in frame_result.pass_fail_result.fn_objects:
            info["fn"].append({"est": None, "gt": fn_object.semantic_label.label.value})

        info_str = f"Fail timestamp: {info}"
        logging.info(info_str)
        self.buffer.append(info)

    def save(self) -> None:
        with self.save_path.open("w") as f:
            json.dump(self.buffer, f, ensure_ascii=False, indent=4)


@dataclass
class Perception(EvaluationItem):
    name: str = "Traffic Light Perception"

    def __post_init__(self) -> None:
        self.criteria: PerceptionCriteria = PerceptionCriteria(
            method=self.condition.get("CriteriaMethod"),
            level=self.condition.get("CriteriaLevel"),
        )

    def set_frame(self, frame: PerceptionFrameResult, skip: int, map_to_baselink: dict) -> dict:
        self.total += 1
        frame_success = "Fail"
        result = self.criteria.get_result(frame)

        if result.is_success():
            self.passed += 1
            frame_success = "Success"

        self.success = self.rate() >= self.condition["PassRate"]
        self.summary = f"{self.name} ({self.success_str()}): {self.passed} / {self.total} -> {self.rate():.2f}%"

        return {
            "Ego": {"TransformStamped": map_to_baselink},
            "FrameName": frame.frame_name,
            "FrameSkip": skip,
            "PassFail": {
                "Result": {"Total": self.success_str(), "Frame": frame_success},
                "Info": {
                    "TP": len(frame.pass_fail_result.tp_object_results),
                    "FP": len(frame.pass_fail_result.fp_object_results),
                    "FN": len(frame.pass_fail_result.fn_objects),
                },
            },
        }


class TrafficLightResult(ResultBase):
    def __init__(self, condition: dict) -> None:
        super().__init__()
        self.__perception = Perception(condition=condition)

    def update(self) -> None:
        summary_str = f"{self.__perception.summary}"
        if self.__perception.success:
            self._success = True
            self._summary = f"Passed: {summary_str}"
        else:
            self._success = False
            self._summary = f"Failed: {summary_str}"

    def set_frame(
        self,
        frame: PerceptionFrameResult,
        skip: int,
        map_to_baselink: dict,
    ) -> None:
        self._frame = self.__perception.set_frame(frame, skip, map_to_baselink)
        self.update()

    def set_final_metrics(self, final_metrics: dict) -> None:
        self._frame = {"FinalScore": final_metrics}<|MERGE_RESOLUTION|>--- conflicted
+++ resolved
@@ -13,12 +13,8 @@
 # limitations under the License.
 
 from dataclasses import dataclass
-<<<<<<< HEAD
 import logging
 from pathlib import Path
-from typing import ClassVar
-=======
->>>>>>> 6939ff9b
 
 from perception_eval.evaluation import PerceptionFrameResult
 import simplejson as json
