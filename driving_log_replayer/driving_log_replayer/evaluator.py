# Copyright (c) 2023 TIER IV.inc
#
# Licensed under the Apache License, Version 2.0 (the "License");
# you may not use this file except in compliance with the License.
# You may obtain a copy of the License at
#
#     http://www.apache.org/licenses/LICENSE-2.0
#
# Unless required by applicable law or agreed to in writing, software
# distributed under the License is distributed on an "AS IS" BASIS,
# WITHOUT WARRANTIES OR CONDITIONS OF ANY KIND, either express or implied.
# See the License for the specific language governing permissions and
# limitations under the License.

from collections.abc import Callable
from os.path import expandvars
from pathlib import Path
from typing import Any
<<<<<<< HEAD
from typing import Callable
from typing import ClassVar
=======
>>>>>>> 50269603
from typing import TYPE_CHECKING

from autoware_adapi_v1_msgs.srv import InitializeLocalization
from autoware_auto_perception_msgs.msg import ObjectClassification
from autoware_perception_msgs.msg import TrafficSignalElement
from builtin_interfaces.msg import Time as Stamp
from geometry_msgs.msg import Point
from geometry_msgs.msg import Pose
from geometry_msgs.msg import PoseStamped
from geometry_msgs.msg import PoseWithCovariance
from geometry_msgs.msg import PoseWithCovarianceStamped
from geometry_msgs.msg import Quaternion
from geometry_msgs.msg import TransformStamped
import numpy as np
from pydantic import ValidationError
import rclpy
from rclpy.callback_groups import MutuallyExclusiveCallbackGroup
from rclpy.clock import Clock
from rclpy.clock import ClockType
from rclpy.executors import MultiThreadedExecutor
from rclpy.node import Node
from rclpy.task import Future
from rclpy.time import Duration
from rclpy.time import Time
from rosbag2_interfaces.srv import IsPaused
from rosbag2_interfaces.srv import Pause
from rosbag2_interfaces.srv import Resume
from rosidl_runtime_py import message_to_ordereddict
import simplejson as json
from std_msgs.msg import Header
from tf2_ros import Buffer
from tf2_ros import TransformException
from tf2_ros import TransformListener
from tf_transformations import euler_from_quaternion
from tier4_localization_msgs.srv import PoseWithCovarianceStamped as PoseWithCovarianceStampedSrv
import yaml

from driving_log_replayer.result import PickleWriter
from driving_log_replayer.result import ResultWriter
from driving_log_replayer.scenario import InitialPose
from driving_log_replayer.scenario import load_scenario

if TYPE_CHECKING:
    from autoware_adapi_v1_msgs.msg import ResponseStatus


class DLREvaluator(Node):
    COUNT_SHUTDOWN_NODE = 5
    TRAFFIC_LIGHT_LABEL_MAPPINGS: ClassVar[list[tuple[set, str]]] = [
        ({"green"}, "green"),
        ({"green", "straight"}, "green_straight"),
        ({"green", "left"}, "green_left"),
        ({"green", "right"}, "green_right"),
        ({"yellow"}, "yellow"),
        ({"yellow", "straight"}, "yellow_straight"),
        ({"yellow", "left"}, "yellow_left"),
        ({"yellow", "right"}, "yellow_right"),
        ({"yellow", "straight", "left"}, "yellow_straight_left"),
        ({"yellow", "straight", "right"}, "yellow_straight_right"),
        ({"red"}, "red"),
        ({"red", "straight"}, "red_straight"),
        ({"red", "left"}, "red_left"),
        ({"red", "right"}, "red_right"),
        ({"red", "straight", "left"}, "red_straight_left"),
        ({"red", "straight", "right"}, "red_straight_right"),
        ({"red", "straight", "left", "right"}, "red_straight_left_right"),
        ({"red", "right", "diagonal"}, "red_rightdiagonal"),
        ({"red", "left", "diagonal"}, "red_leftdiagonal"),
    ]

    def __init__(self, name: str, scenario_class: Callable, result_class: Callable) -> None:
        super().__init__(name)
        self.declare_parameter("scenario_path", "")
        self.declare_parameter("result_json_path", "")

        self._scenario_path = expandvars(
            self.get_parameter("scenario_path").get_parameter_value().string_value,
        )
        self._result_json_path = expandvars(
            self.get_parameter("result_json_path").get_parameter_value().string_value,
        )

        self._scenario = None
        try:
            self._scenario = load_scenario(Path(self._scenario_path), scenario_class)
            evaluation_condition = {}
            if hasattr(self._scenario.Evaluation, "Conditions"):
                evaluation_condition = self._scenario.Evaluation.Conditions
            self._result_writer = ResultWriter(
                self._result_json_path,
                self.get_clock(),
                evaluation_condition,
            )
            self._result = result_class(evaluation_condition)
        except (FileNotFoundError, PermissionError, yaml.YAMLError, ValidationError) as e:
            self.get_logger().error(f"An error occurred while loading the scenario. {e}")
            self._result_writer = ResultWriter(
                self._result_json_path,
                self.get_clock(),
                {},
            )
            error_dict = {
                "Result": {"Success": False, "Summary": "ScenarioFormatError"},
                "Stamp": {"System": 0.0},
                "Frame": {"ErrorMsg": e.__str__()},
            }
            self._result_writer.write_line(error_dict)
            self._result_writer.close()
            rclpy.shutdown()

        self.set_t4_dataset()

        # bag player control client
        self._bag_player_check_client = self.create_client(IsPaused, "/rosbag2_player/is_paused")
        self._bag_player_pause_client = self.create_client(Pause, "/rosbag2_player/pause")
        self._bag_player_resume_client = self.create_client(Resume, "/rosbag2_player/resume")
        self._bag_player_is_paused = False

        self._tf_buffer = Buffer()
        self._tf_listener = TransformListener(self._tf_buffer, self, spin_thread=True)

        self._initial_pose_running: bool = False
        self._initial_pose_success: bool = False
        self._initial_pose = self.set_initial_pose()
        self.start_initialpose_service()

        self._current_time = Time().to_msg()
        self._prev_time = Time().to_msg()
        self._clock_stop_counter = 0

        self._timer_group = MutuallyExclusiveCallbackGroup()
        self._timer = self.create_timer(
            1.0,
            self.timer_cb,
            callback_group=self._timer_group,
            clock=Clock(clock_type=ClockType.SYSTEM_TIME),
        )  # wall timer

    def update_pause_state(self, future: Future) -> None:
        res = future.result()
        if res is not None:
            self._bag_player_is_paused = res.paused
            # debug print self.get_logger().info(f"IsPaused: {self._bag_player_is_paused}")
        else:
            self.get_logger().error(f"Exception while calling service: {future.exception()}")

    def check_player(self) -> None:
        req = IsPaused.Request()
        future = self._bag_player_check_client.call_async(req)
        future.add_done_callback(self.update_pause_state)

    def trigger_result_cb(self, name: str) -> Callable:
        def cb_func(future: Future) -> None:
            res = future.result()
            if res is not None:
                self.get_logger().info(f"Response received for: {name}")
            else:
                self.get_logger().error(f"Exception for service: {future.exception()}")

        return cb_func

    def pause_player(self) -> None:
        req = Pause.Request()
        future = self._bag_player_pause_client.call_async(req)
        future.add_done_callback(self.trigger_result_cb("Pause"))

    def resume_player(self) -> None:
        req = Resume.Request()
        future = self._bag_player_resume_client.call_async(req)
        future.add_done_callback(self.trigger_result_cb("Resume"))

    def set_t4_dataset(self) -> None:
        if self._scenario.ScenarioFormatVersion != "3.0.0":
            return
        self.declare_parameter("t4_dataset_path", "")
        self.declare_parameter("result_archive_path", "")

        result_archive_path = Path(
            expandvars(
                self.get_parameter("result_archive_path").get_parameter_value().string_value,
            ),
        )
        result_archive_path.mkdir(exist_ok=True)

        self._pkl_path = result_archive_path.joinpath("scene_result.pkl").as_posix()
        self._t4_dataset_paths = [
            expandvars(self.get_parameter("t4_dataset_path").get_parameter_value().string_value),
        ]
        self._perception_eval_log_path = result_archive_path.parent.joinpath(
            "perception_eval_log",
        ).as_posix()

    def timer_cb(
        self,
        *,
        register_loop_func: Callable | None = None,
        register_shutdown_func: Callable | None = None,
    ) -> None:
        self._current_time = self.get_clock().now().to_msg()
        # to debug callback use: self.get_logger().error(f"time: {self._current_time.sec}.{self._current_time.nanosec}")
        if self._current_time.sec <= 0:  # Stop PLAYER after standing for 1 second.
            return
        self.check_player()
        if register_loop_func is not None:
            register_loop_func()
        self.call_initialpose_service()
        if self._current_time == self._prev_time:
            if not self._bag_player_is_paused:
                # Increase the counter only if current and prev are the same and bag_player is running.
                self._clock_stop_counter += 1
        else:
            self._clock_stop_counter = 0
        self._prev_time = self._current_time
        if self._clock_stop_counter >= DLREvaluator.COUNT_SHUTDOWN_NODE:
            if register_shutdown_func is not None:
                register_shutdown_func()
            self._result_writer.close()
            rclpy.shutdown()

    def start_initialpose_service(self) -> None:
        if self._initial_pose is None:
            return
        self._initial_pose_client = self.create_client(
            InitializeLocalization,
            "/api/localization/initialize",
        )
        self._map_fit_client = self.create_client(
            PoseWithCovarianceStampedSrv,
            "/map/map_height_fitter/service",
        )

        while not self._initial_pose_client.wait_for_service(timeout_sec=1.0):
            self.get_logger().warning("initial pose service not available, waiting again...")
        while not self._map_fit_client.wait_for_service(timeout_sec=1.0):
            self.get_logger().warning("map height fitter service not available, waiting again...")

    def call_initialpose_service(self) -> None:
        if self._initial_pose is None or self._initial_pose_success or self._initial_pose_running:
            return
        self.pause_player()
        self.get_logger().info(
            f"call initial_pose time: {self._current_time.sec}.{self._current_time.nanosec}",
        )
        self._initial_pose_running = True
        self._initial_pose.header.stamp = self._current_time
        future_map_fit = self._map_fit_client.call_async(
            PoseWithCovarianceStampedSrv.Request(pose_with_covariance=self._initial_pose),
        )
        future_map_fit.add_done_callback(self.map_fit_cb)

    def map_fit_cb(self, future: Future) -> None:
        result = future.result()
        if result is not None:
            if result.success:
                future_init_pose = self._initial_pose_client.call_async(
                    InitializeLocalization.Request(pose=[result.pose_with_covariance]),
                )
                future_init_pose.add_done_callback(self.initial_pose_cb)
            else:
                # free self._initial_pose_running when the service call fails
                self._initial_pose_running = False
                self.get_logger().warn("map_height_height service result is fail")
        else:
            # free self._initial_pose_running when the service call fails
            self._initial_pose_running = False
            self.get_logger().error(f"Exception for service: {future.exception()}")

    def initial_pose_cb(self, future: Future) -> None:
        result = future.result()
        if result is not None:
            res_status: ResponseStatus = result.status
            self._initial_pose_success = res_status.success
            self.get_logger().info(
                f"initial_pose_success: {self._initial_pose_success}",
            )  # debug msg
            if self._initial_pose_success:
                self.resume_player()  # resume bag play
        else:
            self.get_logger().error(f"Exception for service: {future.exception()}")
        # free self._initial_pose_running
        self._initial_pose_running = False

    def lookup_transform(
        self,
        stamp: Stamp,
        from_: str = "map",
        to: str = "base_link",
    ) -> TransformStamped:
        try:
            return self._tf_buffer.lookup_transform(
                from_,
                to,
                stamp,
                Duration(seconds=0.5),
            )
        except TransformException as ex:
            self.get_logger().info(f"Could not transform map to baselink: {ex}")
            return TransformStamped()

    def save_pkl(self, save_object: Any) -> None:
        PickleWriter(self._pkl_path, save_object)

    @classmethod
    def get_goal_pose_from_t4_dataset(cls, dataset_path: str) -> PoseStamped:
        ego_pose_json_path = Path(dataset_path, "annotation", "ego_pose.json")
        with ego_pose_json_path.open() as ego_pose_file:
            ego_pose_json = json.load(ego_pose_file)
            last_ego_pose = ego_pose_json[-1]
            pose = Pose(
                position=Point(
                    x=last_ego_pose["translation"][0],
                    y=last_ego_pose["translation"][1],
                    z=last_ego_pose["translation"][2],
                ),
                orientation=Quaternion(
                    x=last_ego_pose["rotation"][1],
                    y=last_ego_pose["rotation"][2],
                    z=last_ego_pose["rotation"][3],
                    w=last_ego_pose["rotation"][0],
                ),
            )
            return PoseStamped(header=Header(frame_id="map"), pose=pose)

    @classmethod
    def transform_stamped_with_euler_angle(cls, transform_stamped: TransformStamped) -> dict:
        tf_euler = message_to_ordereddict(transform_stamped)
        euler_angle = euler_from_quaternion(
            [
                transform_stamped.transform.rotation.x,
                transform_stamped.transform.rotation.y,
                transform_stamped.transform.rotation.z,
                transform_stamped.transform.rotation.w,
            ],
        )
        tf_euler["rotation_euler"] = {
            "roll": euler_angle[0],
            "pitch": euler_angle[1],
            "yaw": euler_angle[2],
        }
        return tf_euler

    def set_initial_pose(self) -> PoseWithCovarianceStamped | None:
        if not hasattr(self._scenario.Evaluation, "InitialPose"):
            return None
        if self._scenario.Evaluation.InitialPose is None:
            return None
        initial_pose: InitialPose = self._scenario.Evaluation.InitialPose
        covariance = np.array(
            [
                0.25,
                0.0,
                0.0,
                0.0,
                0.0,
                0.0,
                0.0,
                0.25,
                0.0,
                0.0,
                0.0,
                0.0,
                0.0,
                0.0,
                0.0,
                0.0,
                0.0,
                0.0,
                0.0,
                0.0,
                0.0,
                0.0,
                0.0,
                0.0,
                0.0,
                0.0,
                0.0,
                0.0,
                0.0,
                0.0,
                0.0,
                0.0,
                0.0,
                0.0,
                0.0,
                0.06853892326654787,
            ],
        )
        pose = PoseWithCovariance(
            pose=Pose(
                position=Point(**initial_pose.position.model_dump()),
                orientation=Quaternion(**initial_pose.orientation.model_dump()),
            ),
            covariance=covariance,
        )
        return PoseWithCovarianceStamped(header=Header(frame_id="map"), pose=pose)

    @classmethod
    def get_perception_label_str(cls, classification: ObjectClassification) -> str:
        label_str_dict = {
            ObjectClassification.UNKNOWN: "unknown",
            ObjectClassification.CAR: "car",
            ObjectClassification.TRUCK: "truck",
            ObjectClassification.BUS: "bus",
            ObjectClassification.TRAILER: "trailer",
            ObjectClassification.MOTORCYCLE: "motorbike",
            ObjectClassification.BICYCLE: "bicycle",
            ObjectClassification.PEDESTRIAN: "pedestrian",
        }
        return label_str_dict.get(classification.label, "other")

    @classmethod
    def get_most_probable_classification(
        cls,
        array_classification: list[ObjectClassification],
    ) -> ObjectClassification:
        highest_probability = 0.0
        highest_classification = None
        for classification in array_classification:
            if classification.probability >= highest_probability:
                highest_probability = classification.probability
                highest_classification = classification
        return highest_classification

    @classmethod
    def get_traffic_light_label_str(cls, elements: list[TrafficSignalElement]) -> str:  # noqa
        label_infos = []
        for element in elements:
            if element.shape == TrafficSignalElement.CIRCLE:
                if element.color == TrafficSignalElement.RED:
                    label_infos.append("red")
                elif element.color == TrafficSignalElement.AMBER:
                    label_infos.append("yellow")
                elif element.color == TrafficSignalElement.GREEN:
                    label_infos.append("green")
                continue

            if element.shape == TrafficSignalElement.UP_ARROW:
                label_infos.append("straight")
            elif element.shape == TrafficSignalElement.LEFT_ARROW:
                label_infos.append("left")
            elif element.shape == TrafficSignalElement.RIGHT_ARROW:
                label_infos.append("right")
            elif element.shape in (
                TrafficSignalElement.UP_LEFT_ARROW,
                TrafficSignalElement.DOWN_LEFT_ARROW,
            ):
                label_infos.append("left")
                label_infos.append("diagonal")
            elif element.shape in (
                TrafficSignalElement.UP_RIGHT_ARROW,
                TrafficSignalElement.DOWN_RIGHT_ARROW,
            ):
                label_infos.append("right")
                label_infos.append("diagonal")

        label_infos = set(label_infos)

        for info_set, label in DLREvaluator.TRAFFIC_LIGHT_LABEL_MAPPINGS:
            if label_infos == info_set:
                return label

        return "unknown"

    @classmethod
    def get_most_probable_element(
        cls,
        elements: list[TrafficSignalElement],
    ) -> TrafficSignalElement:
        index: int = elements.index(max(elements, key=lambda x: x.confidence))
        return elements[index]


def evaluator_main(func: Callable) -> Callable:
    def wrapper() -> None:
        rclpy.init()
        executor = MultiThreadedExecutor()
        evaluator = func()
        executor.add_node(evaluator)
        executor.spin()
        evaluator.destroy_node()
        rclpy.shutdown()

    return wrapper<|MERGE_RESOLUTION|>--- conflicted
+++ resolved
@@ -16,11 +16,7 @@
 from os.path import expandvars
 from pathlib import Path
 from typing import Any
-<<<<<<< HEAD
-from typing import Callable
 from typing import ClassVar
-=======
->>>>>>> 50269603
 from typing import TYPE_CHECKING
 
 from autoware_adapi_v1_msgs.srv import InitializeLocalization
