# 自己位置推定機能の評価

## 準備

1. サンプルのシナリオのコピー

   ```bash
   mkdir -p ~/driving_log_replayer_data/localization/sample
   cp -r ~/autoware/src/simulator/driving_log_replayer/sample/localization/scenario.yaml ~/driving_log_replayer_data/localization/sample
   ```

2. サンプルのデータセットをコピー

   ```bash
   cp -r ~/driving_log_replayer_data/sample_dataset/input_bag ~/driving_log_replayer_data/localization/sample
   ```

3. 入力の bag ファイルのフィルタとスライス処理

   ```bash
   source ~/autoware/install/setup.bash
   cd ~/driving_log_replayer_data/localization/sample
   ros2 bag filter input_bag -o filtered_bag -x "/localization/.*" "/sensing/lidar/concatenated/pointcloud" "/tf"
   ros2 bag slice filtered_bag -o sliced_bag -s 1649138880 -e 1649138910
   rm -rf input_bag
   rm -rf filtered_bag
   mv sliced_bag input_bag
   ```

## 実行方法

1. シミュレーションの実行

   ```bash
   driving_log_replayer simulation run -p localization --rate 0.5
   ```

   ![localization](images/localization.png)

2. 結果の確認

   以下のような結果がターミナルに表示されます。
   PC の性能や CPU の負荷状況によってテスト回数が若干異なることがありますが、多少の差は問題ありません。

   ```bash
    test case 1 / 1 : use case: sample
    --------------------------------------------------
    TestResult: Passed
<<<<<<< HEAD
    Passed: Convergence (Passed): 163 / 166 -> 98.19%, Reliability (Passed): NVTL Sequential NG Count: 0 (Total Test: 177), NDT Availability (Passed): NDT available
=======
    Passed: Convergence (Passed): 281 / 281 -> 100.00%, Reliability (Passed): NVTL Sequential NG Count: 0 (Total Test: 283, Average: 2.476907772225963, StdDev: 0.042055602266257264), NDT Availability (Passed): NDT available
>>>>>>> 8c30dfe4
   ```<|MERGE_RESOLUTION|>--- conflicted
+++ resolved
@@ -46,9 +46,5 @@
     test case 1 / 1 : use case: sample
     --------------------------------------------------
     TestResult: Passed
-<<<<<<< HEAD
-    Passed: Convergence (Passed): 163 / 166 -> 98.19%, Reliability (Passed): NVTL Sequential NG Count: 0 (Total Test: 177), NDT Availability (Passed): NDT available
-=======
     Passed: Convergence (Passed): 281 / 281 -> 100.00%, Reliability (Passed): NVTL Sequential NG Count: 0 (Total Test: 283, Average: 2.476907772225963, StdDev: 0.042055602266257264), NDT Availability (Passed): NDT available
->>>>>>> 8c30dfe4
    ```