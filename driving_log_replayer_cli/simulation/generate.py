--- conflicted
+++ resolved
@@ -52,11 +52,7 @@
                     command = self.__parse_scenario(dataset_path)
                     if command is not None:
                         generated_cmd += command + "\n"
-<<<<<<< HEAD
-                        # echo return value of ros2 launch
-=======
                         # echo return value of ros2 launch (0: ok, others: ng)
->>>>>>> 02718ae4
                         generated_cmd += "echo $?\n"
                         # kill zombie ros2 process
                         generated_cmd += 'pgrep ros | awk \'{ print "kill -9 $(pgrep -P ", $1, ") > /dev/null 2>&1" }\' | sh\n'
